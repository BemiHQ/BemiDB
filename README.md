# BemiDB

BemiDB is a Postgres read replica optimized for analytics.
It consists of a single binary that seamlessly connects to a Postgres database, replicates the data in a compressed columnar format, and allows you to run complex queries using its Postgres-compatible analytical query engine.

![BemiDB](/img/BemiDB.gif)

## Contents

- [Highlights](#highlights)
- [Use cases](#use-cases)
- [Quickstart](#quickstart)
- [Configuration](#configuration)
- [Architecture](#architecture)
- [Benchmark](#benchmark)
- [Data type mapping](#data-type-mapping)
- [Future roadmap](#future-roadmap)
- [Alternatives](#alternatives)
- [Development](#development)
- [License](#license)

## Highlights

- **Performance**: runs analytical queries up to 2000x faster than Postgres.
- **Single Binary**: consists of a single binary that can be run on any machine.
- **Postgres Replication**: automatically syncs data from Postgres databases.
- **Compressed Data**: uses an open columnar format for tables with 4x compression.
- **Scalable Storage**: storage is separated from compute and can natively work on S3.
- **Query Engine**: embeds a query engine optimized for analytical workloads.
- **Postgres-Compatible**: integrates with any services and tools in the Postgres ecosystem.
- **Open-Source**: released under an OSI-approved license.

## Use cases

- **Run complex analytical queries like it's your Postgres database**. Without worrying about performance impact and indexing.
- **Simplify your data stack down to a single binary**. No complex setup, no data movement, no CDC, no ETL, no DW.
- **Integrate with Postgres-compatible tools and services**. Query and visualize data with BI tools, notebooks, and ORMs.
- **Have all data automatically synced into your data lakehouse**. Using Iceberg tables with Parquet data on object storage.

## Quickstart

Install BemiDB:

```sh
curl -sSL https://raw.githubusercontent.com/BemiHQ/BemiDB/refs/heads/main/scripts/install.sh | bash
```

Sync data from a Postgres database:

```sh
./bemidb --pg-database-url postgres://postgres:postgres@localhost:5432/dbname sync
```

Then run BemiDB database:

```sh
./bemidb start
```

Run Postgres queries on top of the BemiDB database:

```sh
# List all tables
psql postgres://localhost:54321/bemidb -c "SELECT table_schema, table_name FROM information_schema.tables"

# Query a table
psql postgres://localhost:54321/bemidb -c "SELECT COUNT(*) FROM [table_name]"
```

## Configuration

### Local disk storage

By default, BemiDB stores data on the local disk.
Here is an example of running BemiDB with default settings and storing data in a local `iceberg` directory:

```sh
./bemidb \
  --storage-type LOCAL \
  --storage-path ./iceberg \ # $PWD/iceberg/*
  start
```

### S3 block storage

BemiDB natively supports S3 storage. You can specify the S3 settings using the following flags:

```sh
./bemidb \
  --storage-type S3 \
  --storage-path iceberg \ # s3://[AWS_S3_BUCKET]/iceberg/*
  --aws-region [AWS_REGION] \
  --aws-s3-bucket [AWS_S3_BUCKET] \
  --aws-access-key-id [AWS_ACCESS_KEY_ID] \
  --aws-secret-access-key [AWS_SECRET_ACCESS_KEY] \
  start
```

Here is the minimal IAM policy required for BemiDB to work with S3:

```json
{
    "Version": "2012-10-17",
    "Statement": [
        {
            "Sid": "VisualEditor0",
            "Effect": "Allow",
            "Action": [
                "s3:PutObject",
                "s3:GetObject",
                "s3:ListBucket",
                "s3:DeleteObject"
            ],
            "Resource": [
                "arn:aws:s3:::[AWS_S3_BUCKET]",
                "arn:aws:s3:::[AWS_S3_BUCKET]/*"
            ]
        }
    ]
}
```

### Periodic data sync

Sync data periodically from a Postgres database:

```sh
./bemidb \
  --pg-sync-interval 1h \
  --pg-database-url postgres://postgres:postgres@localhost:5432/dbname \
  sync
```

Note that incremental real-time replication is not supported yet (WIP). Please see the [Future roadmap](#future-roadmap).

### Syncing from selective tables

You can sync only specific tables from your Postgres database. To include specific tables during the sync:

```sh
./bemidb \
  --pg-include-tables public.users,public.transactions \
  --pg-database-url postgres://postgres:postgres@localhost:5432/dbname \
  sync
```

To exclude specific tables during the sync:

```sh
./bemidb \
  --pg-exclude-tables public.cache,public.logs \
  --pg-database-url postgres://postgres:postgres@localhost:5432/dbname \
  sync
```

Note: You cannot use `--pg-include-tables` and `--pg-exclude-tables` simultaneously.

### Syncing from multiple Postgres databases

BemiDB supports syncing data from multiple Postgres databases into the same BemiDB database by allowing prefixing schemas.

For example, if two Postgres databases `db1` and `db2` contain `public` schemas, you can prefix them as follows:

```sh
./bemidb \
  --pg-schema-prefix db1_ \
  --pg-database-url postgres://postgres:postgres@localhost:5432/db1 \
  sync

./bemidb \
  --pg-schema-prefix db2_ \
  --pg-database-url postgres://postgres:postgres@localhost:5432/db2 \
  sync
```

Then you can query and join tables from both Postgres databases in the same BemiDB database:

```sh
./bemidb start

psql postgres://localhost:54321/bemidb -c \
  "SELECT * FROM db1_public.[TABLE] JOIN db2_public.[TABLE] ON ..."
```

### Configuration options

#### `sync` command

| CLI argument           | Environment variable | Default value | Description                                                                                      |
|------------------------|----------------------|---------------|--------------------------------------------------------------------------------------------------|
| `--pg-database-url`    | `PG_DATABASE_URL`    | Required      | PostgreSQL database URL to sync                                                                  |
| `--pg-sync-interval`   | `PG_SYNC_INTERVAL`   |               | Interval between syncs. Valid units: `ns`, `us`/`µs`, `ms`, `s`, `m`, `h`                        |
| `--pg-exclude-schemas` | `PG_EXCLUDE_SCHEMAS` |               | List of schemas to exclude from sync. Comma-separated. May contain wildcards (`*`)               |
| `--pg-include-schemas` | `PG_INCLUDE_SCHEMAS` |               | List of schemas to include in sync. Comma-separated. May contain wildcards (`*`)                 |
| `--pg-exclude-tables`  | `PG_EXCLUDE_TABLES`  |               | List of tables to exclude from sync. Comma-separated `schema.table`. May contain wildcards (`*`) |
| `--pg-include-tables`  | `PG_INCLUDE_TABLES`  |               | List of tables to include in sync. Comma-separated `schema.table`. May contain wildcards (`*`)   |
| `--pg-schema-prefix`   | `PG_SCHEMA_PREFIX`   |               | Prefix for PostgreSQL schema names                                                               |

#### `start` command

| CLI argument  | Environment variable | Default value | Description                            |
|---------------|----------------------|---------------|----------------------------------------|
| `--host`      | `BEMIDB_HOST`        | `127.0.0.1`   | Host for BemiDB to listen on           |
| `--port`      | `BEMIDB_PORT`        | `54321`       | Port for BemiDB to listen on           |
| `--database`  | `BEMIDB_DATABASE`    | `bemidb`      | Database name                          |
| `--init-sql ` | `BEMIDB_INIT_SQL`    | `./init.sql`  | Path to the initialization SQL file    |
| `--user`      | `BEMIDB_USER`        |               | Database user. Allows any if empty     |
| `--password`  | `BEMIDB_PASSWORD`    |               | Database password. Allows any if empty |

#### Other common options

<<<<<<< HEAD
| CLI argument              | Environment variable    | Default value                                                     | Description                                          |
|---------------------------|-------------------------|-------------------------------------------------------------------|------------------------------------------------------|
| `--storage-type`          | `BEMIDB_STORAGE_TYPE`   | `LOCAL`                                                           | Storage type: `LOCAL` or `S3`                        |
| `--storage-path`          | `BEMIDB_STORAGE_PATH`   | `iceberg`                                                         | Path to the storage folder                           |
| `--log-level`             | `BEMIDB_LOG_LEVEL`      | `INFO`                                                            | Log level: `ERROR`, `WARN`, `INFO`, `DEBUG`, `TRACE` |
| `--aws-s3-endpoint`       | `AWS_S3_ENDPOINT`       | `s3.amazonaws.com`                                                | AWS S3 endpoint                                      |
| `--aws-region`            | `AWS_REGION`            | Required with `S3` storage type                                   | AWS region                                           |
| `--aws-s3-bucket`         | `AWS_S3_BUCKET`         | Required with `S3` storage type                                   | AWS S3 bucket name                                   |
| `--aws-credentials-type`  | `AWS_CREDENTIALS_TYPE`  | `STATIC`                                                          | AWS credentials type: `STATIC`, `DEFAULT`.           |
| `--aws-access-key-id`     | `AWS_ACCESS_KEY_ID`     | Required with `S3` storage type and aws credentials type `STATIC` | AWS access key ID                                    |
| `--aws-secret-access-key` | `AWS_SECRET_ACCESS_KEY` | Required with `S3` storage type and aws credentials type `STATIC` | AWS secret access key                                |
=======
| CLI argument                   | Environment variable          | Default value                  | Description                                                                |
|--------------------------------|-------------------------------|--------------------------------|----------------------------------------------------------------------------|
| `--storage-type`               | `BEMIDB_STORAGE_TYPE`         | `LOCAL`                        | Storage type: `LOCAL` or `S3`                                              |
| `--storage-path`               | `BEMIDB_STORAGE_PATH`         | `iceberg`                      | Path to the storage folder                                                 |
| `--log-level`                  | `BEMIDB_LOG_LEVEL`            | `INFO`                         | Log level: `ERROR`, `WARN`, `INFO`, `DEBUG`, `TRACE`                       |
| `--disable-anonymous-analytics`| `DISABLE_ANONYMOUS_ANALYTICS` | `false`                        | Disable collection of anonymous usage metadata (OS type, database host)    |
| `--aws-s3-endpoint`            | `AWS_S3_ENDPOINT`             | `s3.amazonaws.com`             | AWS S3 endpoint                                                            |
| `--aws-region`                 | `AWS_REGION`                  | Required with `S3` storage type | AWS region                                                                |
| `--aws-s3-bucket`              | `AWS_S3_BUCKET`               | Required with `S3` storage type | AWS S3 bucket name                                                        |
| `--aws-access-key-id`          | `AWS_ACCESS_KEY_ID`           | Required with `S3` storage type | AWS access key ID                                                         |
| `--aws-secret-access-key`      | `AWS_SECRET_ACCESS_KEY`       | Required with `S3` storage type | AWS secret access key                                                     |
>>>>>>> da8416e4

Note that CLI arguments take precedence over environment variables. I.e. you can override the environment variables with CLI arguments.

## Architecture

BemiDB consists of the following main components:

- **Database Server**: implements the [Postgres protocol](https://www.postgresql.org/docs/current/protocol.html) to enable Postgres compatibility.
- **Query Engine**: embeds the [DuckDB](https://duckdb.org/) query engine to run analytical queries.
- **Storage Layer**: uses the [Iceberg](https://iceberg.apache.org/) table format to store data in columnar compressed Parquet files.
- **Postgres Connector**: connects to a Postgres databases to sync tables' schema and data.

<img src="/img/architecture.png" alt="Architecture" width="720px">

## Benchmark

BemiDB is optimized for analytical workloads and can run complex queries up to 2000x faster than Postgres.

On the TPC-H benchmark with 22 sequential queries, BemiDB outperforms Postgres by a significant margin:

* Scale factor: 0.1
  * BemiDB unindexed: 2.3s 👍
  * Postgres unindexed: 1h23m13s 👎 (2,170x slower)
  * Postgres indexed: 1.5s 👍 (99.97% bottleneck reduction)
* Scale factor: 1.0
  * BemiDB unindexed: 25.6s 👍
  * Postgres unindexed: ∞ 👎 (infinitely slower)
  * Postgres indexed: 1h34m40s 👎 (220x slower)

See the [benchmark](/benchmark) directory for more details.

## Data type mapping

Primitive data types are mapped as follows:

| PostgreSQL                                                  | Parquet                                           | Iceberg                          |
|-------------------------------------------------------------|---------------------------------------------------|----------------------------------|
| `bool`                                                      | `BOOLEAN`                                         | `boolean`                        |
| `varchar`, `text`, `bpchar`, `bit`                          | `BYTE_ARRAY` (`UTF8`)                             | `string`                         |
| `int2`, `int4`                                              | `INT32`                                           | `int`                            |
| `int8`                                                      | `INT64`                                           | `long`                           |
| `xid`                                                       | `INT32` (`UINT_32`)                               | `int`                            |
| `xid8`                                                      | `INT64` (`UINT_64`)                               | `long`                           |
| `float4`, `float8`                                          | `FLOAT`                                           | `float`                          |
| `numeric`                                                   | `FIXED_LEN_BYTE_ARRAY` (`DECIMAL`)                | `decimal(P, S)`                  |
| `date`                                                      | `INT32` (`DATE`)                                  | `date`                           |
| `time`, `timetz`                                            | `INT64` (`TIME_MICROS` / `TIME_MILLIS`)           | `time`                           |
| `timestamp`                                                 | `INT64` (`TIMESTAMP_MICROS` / `TIMESTAMP_MILLIS`) | `timestamp` / `timestamp_ns`     |
| `timestamptz`                                               | `INT64` (`TIMESTAMP_MICROS` / `TIMESTAMP_MILLIS`) | `timestamptz` / `timestamptz_ns` |
| `uuid`                                                      | `BYTE_ARRAY` (`UTF8`)                             | `uuid`                           |
| `bytea`                                                     | `BYTE_ARRAY` (`UTF8`)                             | `binary`                         |
| `interval`                                                  | `BYTE_ARRAY` (`UTF8`)                             | `string`                         |
| `point`, `line`, `lseg`, `box`, `path`, `polygon`, `circle` | `BYTE_ARRAY` (`UTF8`)                             | `string`                         |
| `cidr`, `inet`, `macaddr`, `macaddr8`                       | `BYTE_ARRAY` (`UTF8`)                             | `string`                         |
| `tsvector`, `xml`, `pg_snapshot`                            | `BYTE_ARRAY` (`UTF8`)                             | `string`                         |
| `json`, `jsonb`                                             | `BYTE_ARRAY` (`UTF8`)                             | `string` (JSON logical type)     |
| `_*` (array)                                                | `LIST` `*`                                        | `list`                           |
| `*` (user-defined type)                                     | `BYTE_ARRAY` (`UTF8`)                             | `string`                         |

Note that Postgres `json` and `jsonb` types are implemented as JSON logical types and stored as strings (Parquet and Iceberg don't support unstructured data types).
You can query JSON columns using standard operators, for example:

```sql
SELECT * FROM [TABLE] WHERE [JSON_COLUMN]->>'[JSON_KEY]' = '[JSON_VALUE]';
```

## Future roadmap

- [ ] Incremental data synchronization into Iceberg tables.
- [ ] Support for parent partitioned tables.
- [ ] Materialized views.

## Alternatives

#### BemiDB vs PostgreSQL

PostgreSQL pros:

- It is the most loved general-purpose transactional (OLTP) database 💛
- Capable of running analytical queries at small scale

PostgreSQL cons:

- Slow for analytical (OLAP) queries on medium and large datasets
- Requires creating indexes for specific analytical queries, which impacts the "write" performance for transactional queries
- Materialized views as a "cache" require manual maintenance and become increasingly slow to refresh as the data grows
- Further tuning may not be possible if executing various ad-hoc analytical queries

#### BemiDB vs PostgreSQL extensions

PostgreSQL extensions pros:

- There is a wide range of extensions available in the PostgreSQL ecosystem
- Open-source community driven

PostgreSQL extensions cons:

- Performance overhead when running analytical queries affecting transactional queries
- Limited support for installable extensions in managed PostgreSQL services (for example, AWS Aurora [allowlist](https://docs.aws.amazon.com/AmazonRDS/latest/AuroraPostgreSQLReleaseNotes/AuroraPostgreSQL.Extensions.html#AuroraPostgreSQL.Extensions.16))
- Increased PostgreSQL maintenance complexity when upgrading versions
- Require manual data syncing and schema mapping if data is stored in a different format

Main types of extensions for analytics:

- Foreign data wrapper extensions (parquet_fdw, parquet_s3_fdw, etc.)
  - Pros: allow querying external data sources like columnar Parquet files directly from PostgreSQL
  - Cons: use not optimized for analytics query engines
- OLAP query engine extensions (pg_duckdb, pg_analytics, etc.)
  - Pros: integrate an analytical query engine directly into PostgreSQL
  - Cons: cumbersome to use (creating foreign tables, calling custom functions), data layer is not integrated and optimized

#### BemiDB vs DuckDB

DuckDB pros:

- Designed for OLAP use cases
- Easy to run with a single binary

DuckDB cons:

- Limited support in the data ecosystem like notebooks, BI tools, etc.
- Requires manual data syncing and schema mapping for best performance
- Limited features compared to a full-fledged database: no support for writing into Iceberg tables, reading from Iceberg according to the spec, etc.

#### BemiDB vs real-time OLAP databases (ClickHouse, Druid, etc.)

Real-time OLAP databases pros:

- High-performance optimized for real-time analytics

Real-time OLAP databases cons:

- Require expertise to set up and manage distributed systems
- Limitations on data mutability
- Steeper learning curve
- Require manual data syncing and schema mapping

#### BemiDB vs big data query engines (Spark, Trino, etc.)

Big data query engines pros:

- Distributed SQL query engines for big data analytics

Big data query engines cons:

- Complex to set up and manage a distributed query engine (ZooKeeper, JVM, etc.)
- Don't have a storage layer themselves
- Require manual data syncing and schema mapping

#### BemiDB vs proprietary solutions (Snowflake, Redshift, BigQuery, Databricks, etc.)

Proprietary solutions pros:

- Fully managed cloud data warehouses and lakehouses optimized for OLAP

Proprietary solutions cons:

- Can be expensive compared to other alternatives
- Vendor lock-in and limited control over the data
- Require separate systems for data syncing and schema mapping

## Development

We develop BemiDB using [Devbox](https://www.jetify.com/devbox) to ensure a consistent development environment without relying on Docker.

To start developing BemiDB and run tests, follow these steps:

```sh
cp .env.sample .env
make install
make test
```

To run BemiDB locally, use the following command:

```sh
make up
```

To sync data from a Postgres database, use the following command:

```sh
make sync
```

## License

Distributed under the terms of the [AGPL-3.0 License](/LICENSE). If you need to modify and distribute the code, please release it to contribute back to the open-source community.<|MERGE_RESOLUTION|>--- conflicted
+++ resolved
@@ -209,19 +209,6 @@
 
 #### Other common options
 
-<<<<<<< HEAD
-| CLI argument              | Environment variable    | Default value                                                     | Description                                          |
-|---------------------------|-------------------------|-------------------------------------------------------------------|------------------------------------------------------|
-| `--storage-type`          | `BEMIDB_STORAGE_TYPE`   | `LOCAL`                                                           | Storage type: `LOCAL` or `S3`                        |
-| `--storage-path`          | `BEMIDB_STORAGE_PATH`   | `iceberg`                                                         | Path to the storage folder                           |
-| `--log-level`             | `BEMIDB_LOG_LEVEL`      | `INFO`                                                            | Log level: `ERROR`, `WARN`, `INFO`, `DEBUG`, `TRACE` |
-| `--aws-s3-endpoint`       | `AWS_S3_ENDPOINT`       | `s3.amazonaws.com`                                                | AWS S3 endpoint                                      |
-| `--aws-region`            | `AWS_REGION`            | Required with `S3` storage type                                   | AWS region                                           |
-| `--aws-s3-bucket`         | `AWS_S3_BUCKET`         | Required with `S3` storage type                                   | AWS S3 bucket name                                   |
-| `--aws-credentials-type`  | `AWS_CREDENTIALS_TYPE`  | `STATIC`                                                          | AWS credentials type: `STATIC`, `DEFAULT`.           |
-| `--aws-access-key-id`     | `AWS_ACCESS_KEY_ID`     | Required with `S3` storage type and aws credentials type `STATIC` | AWS access key ID                                    |
-| `--aws-secret-access-key` | `AWS_SECRET_ACCESS_KEY` | Required with `S3` storage type and aws credentials type `STATIC` | AWS secret access key                                |
-=======
 | CLI argument                   | Environment variable          | Default value                  | Description                                                                |
 |--------------------------------|-------------------------------|--------------------------------|----------------------------------------------------------------------------|
 | `--storage-type`               | `BEMIDB_STORAGE_TYPE`         | `LOCAL`                        | Storage type: `LOCAL` or `S3`                                              |
@@ -231,9 +218,9 @@
 | `--aws-s3-endpoint`            | `AWS_S3_ENDPOINT`             | `s3.amazonaws.com`             | AWS S3 endpoint                                                            |
 | `--aws-region`                 | `AWS_REGION`                  | Required with `S3` storage type | AWS region                                                                |
 | `--aws-s3-bucket`              | `AWS_S3_BUCKET`               | Required with `S3` storage type | AWS S3 bucket name                                                        |
+| `--aws-credentials-type`       | `AWS_CREDENTIALS_TYPE`        | `STATIC`                        | AWS credentials type: `STATIC`, `DEFAULT`.                             |
 | `--aws-access-key-id`          | `AWS_ACCESS_KEY_ID`           | Required with `S3` storage type | AWS access key ID                                                         |
 | `--aws-secret-access-key`      | `AWS_SECRET_ACCESS_KEY`       | Required with `S3` storage type | AWS secret access key                                                     |
->>>>>>> da8416e4
 
 Note that CLI arguments take precedence over environment variables. I.e. you can override the environment variables with CLI arguments.
 
